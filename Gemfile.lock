PATH
  remote: .
  specs:
<<<<<<< HEAD
    github_api (0.5.0.rc1)
=======
    github_api (0.4.11)
>>>>>>> c8bf5327
      faraday (~> 0.7.6)
      hashie (~> 1.2.0)
      multi_json (~> 1.3)
      nokogiri (~> 1.5.2)
      oauth2 (~> 0.5.2)

GEM
  remote: http://rubygems.org/
  specs:
    addressable (2.2.7)
    builder (3.0.0)
    crack (0.3.1)
    cucumber (1.1.9)
      builder (>= 2.1.2)
      diff-lcs (>= 1.1.2)
      gherkin (~> 2.9.0)
      json (>= 1.4.6)
      term-ansicolor (>= 1.0.6)
    diff-lcs (1.1.3)
    faraday (0.7.6)
      addressable (~> 2.2)
      multipart-post (~> 1.1)
      rack (~> 1.1)
    gherkin (2.9.3)
      json (>= 1.4.6)
    growl (1.0.3)
    growl_notify (0.0.3)
      rb-appscript
    guard (0.8.8)
      thor (~> 0.14.6)
    guard-cucumber (0.7.4)
      cucumber (>= 0.10)
      guard (>= 0.8.3)
    guard-rspec (0.5.7)
      guard (>= 0.8.4)
    hashie (1.2.0)
    json (1.6.6)
    multi_json (1.3.2)
    multipart-post (1.1.5)
    nokogiri (1.5.2)
    oauth2 (0.5.2)
      faraday (~> 0.7)
      multi_json (~> 1.0)
    rack (1.4.1)
    rake (0.9.2.2)
    rb-appscript (0.6.1)
    rb-fsevent (0.9.1)
    rspec (2.9.0)
      rspec-core (~> 2.9.0)
      rspec-expectations (~> 2.9.0)
      rspec-mocks (~> 2.9.0)
    rspec-core (2.9.0)
    rspec-expectations (2.9.1)
      diff-lcs (~> 1.1.3)
    rspec-mocks (2.9.0)
    simplecov (0.6.1)
      multi_json (~> 1.0)
      simplecov-html (~> 0.5.3)
    simplecov-html (0.5.3)
    term-ansicolor (1.0.7)
    thor (0.14.6)
    vcr (2.0.1)
    webmock (1.8.6)
      addressable (>= 2.2.7)
      crack (>= 0.1.7)
    yajl-ruby (1.1.0)

PLATFORMS
  ruby

DEPENDENCIES
  bundler
  cucumber
  github_api!
  growl
  growl_notify
  guard (~> 0.8.8)
  guard-cucumber (= 0.7.4)
  guard-rspec (= 0.5.7)
  rake
  rb-fsevent
  rspec
  simplecov (~> 0.6.1)
  vcr (~> 2.0.0)
  webmock (~> 1.8.0)
  yajl-ruby (~> 1.1.0)<|MERGE_RESOLUTION|>--- conflicted
+++ resolved
@@ -1,11 +1,7 @@
 PATH
   remote: .
   specs:
-<<<<<<< HEAD
     github_api (0.5.0.rc1)
-=======
-    github_api (0.4.11)
->>>>>>> c8bf5327
       faraday (~> 0.7.6)
       hashie (~> 1.2.0)
       multi_json (~> 1.3)
