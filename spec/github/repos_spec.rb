# encoding: utf-8

require 'spec_helper'

describe Github::Repos do
  let(:github) { Github.new }
  let(:user) { 'peter-murach' }
  let(:repo) { 'github' }

  after { reset_authentication_for github }

  context 'access to apis' do
    it { subject.collaborators.should be_a Github::Repos::Collaborators }
    it { subject.commits.should be_a Github::Repos::Commits }
    it { subject.downloads.should be_a Github::Repos::Downloads }
    it { subject.forks.should be_a Github::Repos::Forks }
    it { subject.hooks.should be_a Github::Repos::Hooks }
    it { subject.keys.should be_a Github::Repos::Keys }
    it { subject.watching.should be_a Github::Repos::Watching }
    it { subject.pubsubhubbub.should be_a Github::Repos::PubSubHubbub }
  end

  describe "#branches" do
    context "resource found" do
      before do
        stub_get("/repos/#{user}/#{repo}/branches").
          to_return(:body => fixture('repos/branches.json'),
              :status => 200,
              :headers => {:content_type => "application/json; charset=utf-8"})
      end

      it "should raise error when no user/repo parameters" do
        expect {
          github.repos.branches nil, repo
        }.to raise_error(ArgumentError, /\[user\] parameter cannot be nil/)
      end

      it "should raise error when no repository" do
        expect {
          github.repos.branches user, nil
        }.to raise_error(ArgumentError, /\[repo\] parameter cannot be nil/)
      end

      it "should find resources" do
        github.repos.branches user, repo
        a_get("/repos/#{user}/#{repo}/branches").should have_been_made
      end

      it "should return array of resources" do
        branches = github.repos.branches user, repo
        branches.should be_an Array
        branches.should have(1).items
      end

      it "should get branch information" do
        branches = github.repos.branches user, repo
        branches.first.name.should == 'master'
      end

      it "should yield to a block" do
        block = lambda { |el| repo }
        github.repos.should_receive(:branches).with(user, repo).and_yield repo
        github.repos.branches(user, repo, &block)
      end
    end

    context "resource not found" do
      before do
        stub_get("/repos/#{user}/#{repo}/branches").
          to_return(:body => fixture('repos/branches.json'), :status => 404, :headers => {:content_type => "application/json; charset=utf-8"})

      end

      it "should fail to get resource" do
        expect {
          github.repos.branches user, repo
        }.to raise_error(Github::Error::NotFound)
      end
    end
  end # branches

  describe "contributors" do
    context "resource found" do
      before do
        stub_get("/repos/#{user}/#{repo}/contributors").
          to_return(:body => fixture('repos/contributors.json'), :status => 200, :headers => {:content_type => "application/json; charset=utf-8"})
      end

      it "should raise error when no user/repo parameters" do
        expect {
          github.repos.contributors nil, repo
        }.to raise_error(ArgumentError, /\[user\] parameter cannot be nil/)
      end

      it "should raise error when no repository" do
        expect {
          github.repos.contributors user, nil
        }.to raise_error(ArgumentError, /\[repo\] parameter cannot be nil/)
      end

      it "should find resources" do
        github.repos.contributors user, repo
        a_get("/repos/#{user}/#{repo}/contributors").should have_been_made
      end

      it "should return array of resources" do
        contributors = github.repos.contributors user, repo
        contributors.should be_an Array
        contributors.should have(1).items
      end

      it "should get branch information" do
        contributors = github.repos.contributors user, repo
        contributors.first.login.should == 'octocat'
      end

      it "should yield to a block" do
        github.repos.should_receive(:contributors).with(user, repo).and_yield('web')
        github.repos.contributors(user, repo) { |param| 'web'}
      end
    end

    context "resource not found" do
      before do
        stub_get("/repos/#{user}/#{repo}/contributors").
          to_return(:body => fixture('repos/contributors.json'), :status => 404, :headers => {:content_type => "application/json; charset=utf-8"})

      end

      it "should fail to get resource" do
        expect {
          github.repos.contributors user, repo
        }.to raise_error(Github::Error::NotFound)
      end
    end
  end # contributors

<<<<<<< HEAD
  describe "#create" do
    let(:inputs) { {:name => 'web', :description => "This is your first repo", :homepage => "https://github.com", :public => true, :has_issues => true, :has_wiki => true}}
=======
  describe "create_repo" do
    let(:inputs) { {:name => 'web', :description => "This is your first repo", :homepage => "https://github.com", :private => false, :has_issues => true, :has_wiki => true}}
>>>>>>> c8bf5327

    context "resource created successfully for the authenticated user" do
      before do
        github.oauth_token = OAUTH_TOKEN
        stub_post("/user/repos?access_token=#{OAUTH_TOKEN}").with(inputs).
          to_return(:body => fixture('repos/repo.json'), :status => 201,
            :headers => {:content_type => "application/json; charset=utf-8"} )
      end

      it "should faile to create resource if 'name' inputs is missing" do
        expect {
          github.repos.create inputs.except(:name)
        }.to raise_error(Github::Error::RequiredParams)
      end

      it "should create resource" do
        github.repos.create inputs
        a_post("/user/repos?access_token=#{OAUTH_TOKEN}").with(inputs).should have_been_made
      end

      it "should return the resource" do
        repository = github.repos.create inputs
        repository.name.should == 'Hello-World'
      end

      it "should return mash type" do
        repository = github.repos.create inputs
        repository.should be_a Hashie::Mash
      end
    end

    context "resource created for the authenticated user belonging to organization" do
      let(:org) { '37signals' }
      before do
        github.oauth_token = OAUTH_TOKEN
        stub_post("/orgs/#{org}/repos?access_token=#{OAUTH_TOKEN}").with(inputs).
          to_return(:body => fixture('repos/repo.json'), :status => 201,:headers => {:content_type => "application/json; charset=utf-8"} )
      end

      it "should get the resource" do
        github.repos.create inputs.merge(:org => org)
        a_post("/orgs/#{org}/repos?access_token=#{OAUTH_TOKEN}").with(inputs).should have_been_made
      end
    end

    context "failed to create" do
      before do
        github.oauth_token = OAUTH_TOKEN
        stub_post("/user/repos?access_token=#{OAUTH_TOKEN}").with(inputs).
          to_return(:body => '', :status => 404,:headers => {:content_type => "application/json; charset=utf-8"} )
      end

      it "should faile to retrieve resource" do
        expect {
          github.repos.create inputs
        }.to raise_error(Github::Error::NotFound)
      end
    end
  end

  describe "#edit" do
    let(:inputs) do
      { :name => 'web',
        :description => "This is your first repo",
        :homepage => "https://github.com",
        :private => false,
        :has_issues => true,
        :has_wiki => true }
    end

    context "resource edited successfully" do
      before do
        stub_patch("/repos/#{user}/#{repo}").with(inputs).
          to_return(:body => fixture("repos/repo.json"), :status => 200,
            :headers => { :content_type => "application/json; charset=utf-8"})
      end

      it "should fail to edit without 'user/repo' parameters" do
        expect { github.repos.edit user, nil }.to raise_error(ArgumentError)
      end

      it "should fail to edit resource without 'name' parameter" do
        expect{
          github.repos.edit user, repo, inputs.except(:name)
        }.to raise_error(Github::Error::RequiredParams)
      end

      it "should edit the resource" do
        github.repos.edit user, repo, inputs
        a_patch("/repos/#{user}/#{repo}").with(inputs).should have_been_made
      end

      it "should return resource" do
        repository = github.repos.edit user, repo, inputs
        repository.should be_a Hashie::Mash
      end

      it "should be able to retrieve information" do
        repository = github.repos.edit user, repo, inputs
        repository.name.should == 'Hello-World'
      end
    end

    context "failed to edit resource" do
      before do
        stub_patch("/repos/#{user}/#{repo}").with(inputs).
          to_return(:body => fixture("repos/repo.json"), :status => 404,
            :headers => { :content_type => "application/json; charset=utf-8"})
      end

      it "should fail to find resource" do
        expect {
          github.repos.edit user, repo, inputs
        }.to raise_error(Github::Error::NotFound)
      end
    end
  end # edit

  describe "#get" do
    context "resource found" do
      before do
        stub_get("/repos/#{user}/#{repo}").
          to_return(:body => fixture('repos/repo.json'), :status => 200, :headers => {:content_type => "application/json; charset=utf-8"})
      end

      it "should raise error when no user/repo parameters" do
        # github.user, github.repo = nil, nil
        expect {
          github.repos.get nil, repo
        }.to raise_error(ArgumentError, /\[user\] parameter cannot be nil/)
      end

      it "should raise error when no repository" do
        # github.user, github.repo = nil, nil
        expect {
          github.repos.get user, nil
        }.to raise_error(ArgumentError, /\[repo\] parameter cannot be nil/)
      end

      it "should find resources" do
        github.repos.get user, repo
        a_get("/repos/#{user}/#{repo}").should have_been_made
      end

      it "should return repository mash" do
        repository = github.repos.get user, repo
        repository.should be_a Hashie::Mash
      end

      it "should get repository information" do
        repository = github.repos.get user, repo
        repository.name.should == 'Hello-World'
      end
    end

    context "resource not found" do
      before do
        stub_get("/repos/#{user}/#{repo}").
          to_return(:body => '', :status => 404,
            :headers => {:content_type => "application/json; charset=utf-8"})
      end

      it "should fail to get resource" do
        expect {
          github.repos.get user, repo
        }.to raise_error(Github::Error::NotFound)
      end
    end
  end # get

  describe "#languages" do
    context "resource found" do
      before do
        stub_get("/repos/#{user}/#{repo}/languages").
          to_return(:body => fixture('repos/languages.json'), :status => 200, :headers => {:content_type => "application/json; charset=utf-8"})
      end

      it "should raise error when no user/repo parameters" do
        expect {
          github.repos.languages nil, repo
        }.to raise_error(ArgumentError, /\[user\] parameter cannot be nil/)
      end

      it "should raise error when no repository" do
        expect {
          github.repos.languages user, nil
        }.to raise_error(ArgumentError, /\[repo\] parameter cannot be nil/)
      end

      it "should find resources" do
        github.repos.languages user, repo
        a_get("/repos/#{user}/#{repo}/languages").should have_been_made
      end

      it "should return hash of languages" do
        languages = github.repos.languages user, repo
        languages.should be_an Hash
        languages.should have(2).keys
      end

      it "should get language information" do
        languages = github.repos.languages user, repo
        languages.keys.first.should == 'Ruby'
      end

      it "should yield to a block" do
        github.repos.should_receive(:languages).with(user, repo).and_yield('web')
        github.repos.languages(user, repo) { |param| 'web'}
      end
    end

    context "resource not found" do
      before do
        stub_get("/repos/#{user}/#{repo}/languages").
          to_return(:body => '', :status => 404, :headers => {:content_type => "application/json; charset=utf-8"})
      end

      it "should fail to get resource" do
        expect {
          github.repos.languages user, repo
        }.to raise_error(Github::Error::NotFound)
      end
    end
  end # languages

  describe "#list" do
    context "resource found for authenticated user" do
      before do
        github.oauth_token = OAUTH_TOKEN
        stub_get("/user/repos?access_token=#{OAUTH_TOKEN}").
          to_return(:body => fixture('repos/repos.json'), :status => 200,:headers => {:content_type => "application/json; charset=utf-8"} )
      end

      it "fails if user is unauthenticated" do
        github.oauth_token = nil
        stub_get("/user/repos").
          to_return(:body => '', :status => 401,:headers => {:content_type => "application/json; charset=utf-8"} )
        expect { github.repos.list }.to raise_error(Github::Error::Unauthorized)
      end

      it "should get the resources" do
        github.repos.list
        a_get("/user/repos?access_token=#{OAUTH_TOKEN}").should have_been_made
      end

      it "should return array of resources" do
        repositories = github.repos.list
        repositories.should be_an Array
        repositories.should have(1).items
      end

      it "should get resource information" do
        repositories = github.repos.list
        repositories.first.name.should == 'Hello-World'
      end

      it "should yield repositories to a block" do
        github.repos.should_receive(:list).and_yield('octocat')
        github.repos.list { |repo| 'octocat' }
      end
    end

    context "resource found for organization" do
      let(:org) { '37signals' }

      before do
        stub_get("/orgs/#{org}/repos").
          to_return(:body => fixture('repos/repos.json'), :status => 200,
            :headers => {:content_type => "application/json; charset=utf-8"} )
      end

      it "should get the resources" do
        github.repos.list :org => org
        a_get("/orgs/#{org}/repos").should have_been_made
      end
    end

    context "resource found for organization" do
      before do
        stub_get("/users/#{user}/repos").
          to_return(:body => fixture('repos/repos.json'), :status => 200,
            :headers => {:content_type => "application/json; charset=utf-8"} )
      end

      it "should get the resources" do
        github.repos.list :user => user
        a_get("/users/#{user}/repos").should have_been_made
      end
    end

    context "rosource not found for authenticated user" do
      before do
        github.oauth_token = OAUTH_TOKEN
        stub_get("/user/repos?access_token=#{OAUTH_TOKEN}").
          to_return(:body => '', :status => 404,
            :headers => {:content_type => "application/json; charset=utf-8"} )
      end

      it "fail to find resources" do
        expect { github.repos.list }.to raise_error(Github::Error::NotFound)
      end
    end
  end # list

  describe "tags" do
    context "resource found" do
      before do
        stub_get("/repos/#{user}/#{repo}/tags").
          to_return(:body => fixture('repos/tags.json'), :status => 200, :headers => {:content_type => "application/json; charset=utf-8"})
      end

      it "should raise error when no user/repo parameters" do
        expect {
          github.repos.tags nil, repo
        }.to raise_error(ArgumentError, /\[user\] parameter cannot be nil/)
      end

      it "should raise error when no repository" do
        expect {
          github.repos.tags user, nil
        }.to raise_error(ArgumentError, /\[repo\] parameter cannot be nil/)
      end

      it "should find resources" do
        github.repos.tags user, repo
        a_get("/repos/#{user}/#{repo}/tags").should have_been_made
      end

      it "should return array of resources" do
        tags = github.repos.tags user, repo
        tags.should be_an Array
        tags.should have(1).items
      end

      it "should get tag information" do
        tags = github.repos.tags user, repo
        tags.first.name.should == 'v0.1'
      end

      it "should yield to a block" do
        github.repos.should_receive(:tags).with(user, repo).and_yield('web')
        github.repos.tags(user, repo) { |param| 'web'}
      end
    end

    context "resource not found" do
      before do
        stub_get("/repos/#{user}/#{repo}/tags").
          to_return(:body => fixture('repos/branches.json'), :status => 404, :headers => {:content_type => "application/json; charset=utf-8"})
      end

      it "should fail to get resource" do
        expect {
          github.repos.tags user, repo
        }.to raise_error(Github::Error::NotFound)
      end
    end
  end # tags

  describe "#teams" do
    context "resource found" do
      before do
        stub_get("/repos/#{user}/#{repo}/teams").
          to_return(:body => fixture('repos/teams.json'), :status => 200, :headers => {:content_type => "application/json; charset=utf-8"})
      end

      it "should raise error when no user/repo parameters" do
        expect {
          github.repos.teams nil, repo
        }.to raise_error(ArgumentError, /\[user\] parameter cannot be nil/)
      end

      it "should raise error when no repository" do
        expect {
          github.repos.teams user, nil
        }.to raise_error(ArgumentError, /\[repo\] parameter cannot be nil/)
      end

      it "should find resources" do
        github.repos.teams user, repo
        a_get("/repos/#{user}/#{repo}/teams").should have_been_made
      end

      it "should return array of resources" do
        teams = github.repos.teams user, repo
        teams.should be_an Array
        teams.should have(1).items
      end

      it "should get branch information" do
        teams = github.repos.teams user, repo
        teams.first.name.should == 'Owners'
      end

      it "should yield to a block" do
        github.repos.should_receive(:teams).with(user, repo).and_yield('web')
        github.repos.teams(user, repo) { |param| 'web'}
      end
    end

    context "resource not found" do
      before do
        stub_get("/repos/#{user}/#{repo}/teams").
          to_return(:body => fixture('repos/teams.json'), :status => 404, :headers => {:content_type => "application/json; charset=utf-8"})
      end

      it "should fail to get resource" do
        expect {
          github.repos.teams user, repo
        }.to raise_error(Github::Error::NotFound)
      end
    end
  end # teams

end # Github::Repos<|MERGE_RESOLUTION|>--- conflicted
+++ resolved
@@ -135,13 +135,8 @@
     end
   end # contributors
 
-<<<<<<< HEAD
   describe "#create" do
     let(:inputs) { {:name => 'web', :description => "This is your first repo", :homepage => "https://github.com", :public => true, :has_issues => true, :has_wiki => true}}
-=======
-  describe "create_repo" do
-    let(:inputs) { {:name => 'web', :description => "This is your first repo", :homepage => "https://github.com", :private => false, :has_issues => true, :has_wiki => true}}
->>>>>>> c8bf5327
 
     context "resource created successfully for the authenticated user" do
       before do
