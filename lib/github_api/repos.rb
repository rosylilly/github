# encoding: utf-8

module Github
  class Repos < API
    extend AutoloadHelper

    # Load all the modules after initializing Repos to avoid superclass mismatch
    autoload_all 'github_api/repos',
      :Collaborators => 'collaborators',
      :Commits       => 'commits',
      :Downloads     => 'downloads',
      :Forks         => 'forks',
      :Hooks         => 'hooks',
      :Keys          => 'keys',
      :Watching      => 'watching',
      :PubSubHubbub  => 'pub_sub_hubbub'

    DEFAULT_REPO_OPTIONS = {
      "homepage"   => "https://github.com",
      "private"    => false,
      "has_issues" => true,
      "has_wiki"   => true,
      "has_downloads" => true
    }.freeze

    VALID_REPO_OPTIONS = %w[
      name
      description
      homepage
      private
      has_issues
      has_wiki
      has_downloads
    ].freeze

    VALID_REPO_TYPES = %w[ all public private member ].freeze

    # Creates new Repositories API
    def initialize(options = {})
      super(options)
    end

    # Access to Repos::Collaborators API
    def collaborators
      @collaborators ||= ApiFactory.new 'Repos::Collaborators'
    end

    # Access to Repos::Commits API
    def commits
      @commits ||= ApiFactory.new 'Repos::Commits'
    end

    # Access to Repos::Downloads API
    def downloads
      @downloads ||= ApiFactory.new 'Repos::Downloads'
    end

    # Access to Repos::Forks API
    def forks
      @forks ||= ApiFactory.new 'Repos::Forks'
    end

    # Access to Repos::Hooks API
    def hooks
      @hooks ||= ApiFactory.new 'Repos::Hooks'
    end

    # Access to Repos::Keys API
    def keys
      @keys ||= ApiFactory.new 'Repos::Keys'
    end

    # Access to Repos::Watchin API
    def watching
      @watching ||= ApiFactory.new 'Repos::Watching'
    end

    # Access to Repos::Watchin API
    def pubsubhubbub
      @pubsubhubbub ||= ApiFactory.new 'Repos::PubSubHubbub'
    end

    # List branches
    #
    # = Examples
    #
    #   github = Github.new
    #   github.repos.branches 'user-name', 'repo-name'
    #
    #   repos = Github::Repos.new
    #   repos.branches 'user-name', 'repo-name'
    #
    def branches(user_name, repo_name, params={})
      _update_user_repo_params(user_name, repo_name)
      _validate_user_repo_params(user, repo) unless (user? && repo?)
      _normalize_params_keys(params)

      response = get_request("/repos/#{user}/#{repo}/branches", params)
      return response unless block_given?
      response.each { |el| yield el }
    end
    alias :list_branches :branches

    # Create a new repository for the autheticated user.
    #
    # = Parameters
    #  <tt>:name</tt> - Required string
    #  <tt>:description</tt> - Optional string
    #  <tt>:homepage</tt> - Optional string
    #  <tt>:private</tt> - Optional boolean - <tt>false</tt> to create public reps, <tt>false</tt> to create a private one
    #  <tt>:has_issues</tt> - Optional boolean - <tt>true</tt> to enable issues for this repository, <tt>false</tt> to disable them
    #  <tt>:has_wiki</tt> - Optional boolean - <tt>true</tt> to enable the wiki for this repository, <tt>false</tt> to disable it. Default is <tt>true</tt>
    #  <tt>:has_downloads</tt> Optional boolean - <tt>true</tt> to enable downloads for this repository
    #
    # = Examples
    #  github = Github.new
    #  github.repos.create "name" => 'repo-name'
    #    "description": "This is your first repo",
    #    "homepage": "https://github.com",
    #    "private": false,
    #    "has_issues": true,
    #    "has_wiki": true,
    #    "has_downloads": true
    #
    # Create a new repository in this organisation. The authenticated user
    # must be a member of this organisation
    #
    # Examples:
    #   github = Github.new :oauth_token => '...'
    #   github.repos.create :name => 'repo-name', :org => 'organisation-name'
    #
    def create(*args)
      params = args.last.is_a?(Hash) ? args.pop : {}
      _normalize_params_keys(params)
      _filter_params_keys(VALID_REPO_OPTIONS + %w[ org ], params)

#       if !_validate_inputs(%w[ name ], params)
#         raise ArgumentError, "Required params are: :name"
#       end

      _validate_inputs(%w[ name ], params)

      # Requires authenticated user
      if (org = params.delete("org"))
        post_request("/orgs/#{org}/repos", DEFAULT_REPO_OPTIONS.merge(params))
      else
        post_request("/user/repos", DEFAULT_REPO_OPTIONS.merge(params))
      end
    end

    # List contributors
    #
    # = Parameters
    #  <tt>:anon</tt> - Optional flag. Set to 1 or true to include anonymous contributors.
    #
    # = Examples
    #
    #  github = Github.new
    #  github.repos.contributors 'user-name','repo-name'
    #  github.repos.contributors 'user-name','repo-name' { |cont| ... }
    #
    def contributors(user_name, repo_name, params={})
      _update_user_repo_params(user_name, repo_name)
      _validate_user_repo_params(user, repo) unless user? && repo?
      _normalize_params_keys(params)
      _filter_params_keys(['anon'], params)

      response = get_request("/repos/#{user}/#{repo}/contributors", params)
      return response unless block_given?
      response.each { |el| yield el }
    end
    alias :list_contributors :contributors
    alias :contribs :contributors

    # Edit a repository
    #
    # = Parameters
    # * <tt>:name</tt> Required string
    # * <tt>:description</tt>   Optional string
    # * <tt>:homepage</tt>      Optional string
    #  <tt>:private</tt> - Optional boolean - <tt>false</tt> to create public reps, <tt>false</tt> to create a private one
    # * <tt>:has_issues</tt>    Optional boolean - <tt>true</tt> to enable issues for this repository, <tt>false</tt> to disable them
    # * <tt>:has_wiki</tt>      Optional boolean - <tt>true</tt> to enable the wiki for this repository, <tt>false</tt> to disable it. Default is <tt>true</tt>
    # * <tt>:has_downloads</tt> Optional boolean - <tt>true</tt> to enable downloads for this repository
    #
    # = Examples
    #
<<<<<<< HEAD
    #  github = Github.new
    #  github.repos.edit 'user-name', 'repo-name',
    #    :name => 'hello-world',
    #    :description => 'This is your first repo',
    #    :homepage => "https://github.com",
    #    :public => true, :has_issues => true
=======
    #  @github = Github.new
    #  @github.repos.edit_repo('user-name', 'repo-name', { :name => 'hello-world', :description => 'This is your first repo', :homepage => "https://github.com", :private => false, :has_issues => true })
>>>>>>> c8bf5327
    #
    def edit(user_name, repo_name, params={})
      _update_user_repo_params(user_name, repo_name)
      _validate_user_repo_params(user, repo) unless user? && repo?

      _normalize_params_keys(params)
      _filter_params_keys(VALID_REPO_OPTIONS, params)

      unless _validate_inputs(%w[ name ], params)
        raise ArgumentError, "Required params are: #{%w[ :name ] }"
      end

      patch_request("/repos/#{user}/#{repo}", DEFAULT_REPO_OPTIONS.merge(params))
    end

    # Get a repository
    #
    # = Examples
    #  github = Github.new
    #  github.repos.get 'user-name', 'repo-name'
    #
    def get(user_name, repo_name, params={})
      _update_user_repo_params(user_name, repo_name)
      _validate_user_repo_params(user, repo) unless user? && repo?
      _normalize_params_keys(params)

      get_request("/repos/#{user}/#{repo}", params)
    end
    alias :find :get

    # List languages
    #
    # = Examples
    #  github = Github.new
    #  github.repos.languages 'user-name', 'repo-name'
    #  github.repos.languages 'user-name', 'repo-name' { |lang| ... }
    #
    def languages(user_name, repo_name, params={})
      _update_user_repo_params(user_name, repo_name)
      _validate_user_repo_params(user, repo) unless user? && repo?
      _normalize_params_keys(params)

      response = get_request("/repos/#{user}/#{repo}/languages", params)
      return response unless block_given?
      response.each { |el| yield el }
    end
    alias :list_languages :languages

    # List repositories for the authenticated user
    #
    # = Examples
    #   github = Github.new :oauth_token => '...'
    #   github.repos.list
    #   github.repos.list { |repo| ... }
    #
    # List public repositories for the specified user.
    #
    # = Examples
    #   github = Github.new
    #   github.repos.list :user => 'user-name'
    #   github.repos.list :user => 'user-name', { |repo| ... }
    #
    # List repositories for the specified organisation.
    #
    # = Examples
    #  github = Github.new
    #  github.repos.list :org => 'org-name'
    #  github.repos.list :org => 'org-name', { |repo| ... }
    #
    def list(*args)
      params = args.last.is_a?(Hash) ? args.pop : {}
      _normalize_params_keys(params)
      _merge_user_into_params!(params) unless params.has_key?('user')
      _filter_params_keys(%w[ org user type ], params)

      response = if (user_name = params.delete("user"))
        get_request("/users/#{user_name}/repos", params)
      elsif (org_name = params.delete("org"))
        get_request("/orgs/#{org_name}/repos", params)
      else
        # For authenticated user
        get_request("/user/repos", params)
      end
      return response unless block_given?
      response.each { |el| yield el }
    end
    alias :all :list

    # List tags
    #
    # = Examples
    #   github = Github.new
    #   github.repos.tags 'user-name', 'repo-name'
    #   github.repos.tags 'user-name', 'repo-name' { |tag| ... }
    #
    def tags(user_name, repo_name, params={})
      _update_user_repo_params(user_name, repo_name)
      _validate_user_repo_params(user, repo) unless user? && repo?
      _normalize_params_keys(params)

      response = get_request("/repos/#{user}/#{repo}/tags", params)
      return response unless block_given?
      response.each { |el| yield el }
    end
    alias :list_tags :tags
    alias :repo_tags :tags
    alias :repository_tags :tags

    # List teams
    #
    # == Examples
    #   github = Github.new
    #   github.repos.teams 'user-name', 'repo-name'
    #   github.repos.teams 'user-name', 'repo-name' { |team| ... }
    #
    def teams(user_name, repo_name, params={})
      _update_user_repo_params(user_name, repo_name)
      _validate_user_repo_params(user, repo) unless user? && repo?
      _normalize_params_keys(params)

      response = get_request("/repos/#{user}/#{repo}/teams", params)
      return response unless block_given?
      response.each { |el| yield el }
    end
    alias :list_teams :teams
    alias :repo_teams :teams
    alias :repository_teams :teams

  end # Repos
end # Github<|MERGE_RESOLUTION|>--- conflicted
+++ resolved
@@ -185,17 +185,12 @@
     #
     # = Examples
     #
-<<<<<<< HEAD
     #  github = Github.new
     #  github.repos.edit 'user-name', 'repo-name',
     #    :name => 'hello-world',
     #    :description => 'This is your first repo',
     #    :homepage => "https://github.com",
     #    :public => true, :has_issues => true
-=======
-    #  @github = Github.new
-    #  @github.repos.edit_repo('user-name', 'repo-name', { :name => 'hello-world', :description => 'This is your first repo', :homepage => "https://github.com", :private => false, :has_issues => true })
->>>>>>> c8bf5327
     #
     def edit(user_name, repo_name, params={})
       _update_user_repo_params(user_name, repo_name)
